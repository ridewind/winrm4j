--- conflicted
+++ resolved
@@ -8,11 +8,8 @@
 import java.util.regex.Pattern;
 
 import javax.net.ssl.HostnameVerifier;
-<<<<<<< HEAD
 import javax.net.ssl.SSLSocketFactory;
-=======
 import javax.net.ssl.SSLContext;
->>>>>>> a172a58a
 
 import org.apache.http.client.config.AuthSchemes;
 import org.slf4j.Logger;
@@ -50,11 +47,8 @@
     private final String workingDirectory;
     private final Map<String, String> environment;
     private final HostnameVerifier hostnameVerifier;
-<<<<<<< HEAD
     private final SSLSocketFactory sslSocketFactory;
-=======
     private final SSLContext sslContext;
->>>>>>> a172a58a
     private final WinRmClientContext context;
 
     public static class Builder {
@@ -69,11 +63,8 @@
         private String workingDirectory;
         private Map<String, String> environment;
         private HostnameVerifier hostnameVerifier;
-<<<<<<< HEAD
         private SSLSocketFactory sslSocketFactory;
-=======
         private SSLContext sslContext;
->>>>>>> a172a58a
         private WinRmClientContext context;
 
         private static final Pattern matchPort = Pattern.compile(".*:(\\d+)$");
@@ -129,19 +120,16 @@
         	return this;
         }
 
-<<<<<<< HEAD
         public Builder sslSocketFactory(SSLSocketFactory sslSocketFactory) {
 	        this.sslSocketFactory = sslSocketFactory;
 	        return this;
         }
         
-=======
         public Builder sslContext(SSLContext sslContext) {
         	this.sslContext = sslContext;
         	return this;
         }
 
->>>>>>> a172a58a
         public Builder port(int port) {
             this.port = port;
             return this;
@@ -156,11 +144,7 @@
             return new WinRmTool(getEndpointUrl(address, useHttps, port),
                     domain, username, password, authenticationScheme,
                     disableCertificateChecks, workingDirectory,
-<<<<<<< HEAD
-                    environment, hostnameVerifier, sslSocketFactory,
-=======
-                    environment, hostnameVerifier, sslContext,
->>>>>>> a172a58a
+                    environment, hostnameVerifier, sslSocketFactory, sslContext,
                     context);
         }
 
@@ -200,11 +184,7 @@
             String password, String authenticationScheme,
             boolean disableCertificateChecks, String workingDirectory,
             Map<String, String> environment, HostnameVerifier hostnameVerifier,
-<<<<<<< HEAD
-            SSLSocketFactory sslSocketFactory, WinRmClientContext context) {
-=======
-            SSLContext sslContext, WinRmClientContext context) {
->>>>>>> a172a58a
+            SSLSocketFactory sslSocketFactory, SSLContext sslContext, WinRmClientContext context) {
         this.disableCertificateChecks = disableCertificateChecks;
         this.address = address;
         this.domain = domain;
@@ -214,11 +194,8 @@
         this.workingDirectory = workingDirectory;
         this.environment = environment;
         this.hostnameVerifier = hostnameVerifier;
-<<<<<<< HEAD
         this.sslSocketFactory = sslSocketFactory;
-=======
         this.sslContext = sslContext;
->>>>>>> a172a58a
         this.context = context;
     }
 
@@ -278,13 +255,11 @@
         if (hostnameVerifier != null) {
         	builder.hostnameVerifier(hostnameVerifier);
         }
-<<<<<<< HEAD
         if (sslSocketFactory != null) {
         	builder.sslSocketFactory(sslSocketFactory);
-=======
+        }
         if (sslContext != null) {
         	builder.sslContext(sslContext);
->>>>>>> a172a58a
         }
         if (workingDirectory != null) {
             builder.workingDirectory(workingDirectory);
