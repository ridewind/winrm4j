package io.cloudsoft.winrm4j.client;

import java.io.Writer;
import java.lang.reflect.Proxy;
import java.math.BigDecimal;
import java.net.URL;
import java.security.cert.CertificateException;
import java.security.cert.X509Certificate;
import java.text.DecimalFormat;
import java.text.DecimalFormatSymbols;
import java.util.Arrays;
import java.util.List;
import java.util.Map;
import java.util.Map.Entry;

import javax.net.ssl.HostnameVerifier;
<<<<<<< HEAD
import javax.net.ssl.SSLSocketFactory;
=======
import javax.net.ssl.SSLContext;
>>>>>>> a172a58a
import javax.net.ssl.TrustManager;
import javax.net.ssl.X509TrustManager;
import javax.xml.ws.BindingProvider;
import javax.xml.ws.handler.Handler;
import javax.xml.xpath.XPath;
import javax.xml.xpath.XPathExpressionException;
import javax.xml.xpath.XPathFactory;

import org.apache.cxf.Bus.BusState;
import org.apache.cxf.configuration.jsse.TLSClientParameters;
import org.apache.cxf.endpoint.Client;
import org.apache.cxf.frontend.ClientProxy;
import org.apache.cxf.service.model.ServiceInfo;
import org.apache.cxf.transport.http.asyncclient.AsyncHTTPConduit;
import org.apache.cxf.transports.http.configuration.HTTPClientPolicy;
import org.apache.cxf.ws.addressing.policy.MetadataConstants;
import org.apache.cxf.ws.policy.PolicyConstants;
import org.apache.http.auth.AuthSchemeProvider;
import org.apache.http.auth.Credentials;
import org.apache.http.auth.NTCredentials;
import org.apache.http.client.config.AuthSchemes;
import org.apache.http.config.Registry;
import org.apache.http.config.RegistryBuilder;
import org.apache.http.impl.auth.BasicSchemeFactory;
import org.apache.http.impl.auth.KerberosSchemeFactory;
import org.apache.http.impl.auth.SPNegoSchemeFactory;
import org.apache.neethi.Policy;
import org.apache.neethi.builders.PrimitiveAssertion;
import org.w3c.dom.Element;

import io.cloudsoft.winrm4j.client.ntlm.SpNegoNTLMSchemeFactory;
import io.cloudsoft.winrm4j.client.shell.EnvironmentVariable;
import io.cloudsoft.winrm4j.client.shell.EnvironmentVariableList;
import io.cloudsoft.winrm4j.client.shell.Shell;
import io.cloudsoft.winrm4j.client.transfer.ResourceCreated;
import io.cloudsoft.winrm4j.client.wsman.Locale;
import io.cloudsoft.winrm4j.client.wsman.OptionSetType;
import io.cloudsoft.winrm4j.client.wsman.OptionType;

/**
 * TODO confirm if commands can be called in parallel in one shell (probably not)!
 */
public class WinRmClient implements AutoCloseable {
    static final int MAX_ENVELOPER_SIZE = 153600;
    static final String RESOURCE_URI = "http://schemas.microsoft.com/wbem/wsman/1/windows/shell/cmd";

    private final String workingDirectory;
    private final Locale locale;
    private final Map<String, String> environment;

    // Can be changed throughout object's lifetime, but deprecated
    private String operationTimeout;

    private final WinRmClientContext context;
    private final boolean cleanupContext;

    private final WinRm winrm;
    private RetryingProxyHandler retryingHandler;

    private ShellCommand shellCommand;

    /**
     * Create a WinRmClient builder
     *
     * @param endpoint - the url of the WSMAN service in the format https://machine:5986/wsman
     */
    public static WinRmClientBuilder builder(URL endpoint) {
        return new WinRmClientBuilder(endpoint);
    }

    /**
     * Create a WinRmClient builder
     *
     * @param endpoint - the url of the WSMAN service in the format https://machine:5986/wsman
     */
    public static WinRmClientBuilder builder(String endpoint) {
        return new WinRmClientBuilder(endpoint);
    }

    /**
     * Create a WinRmClient builder
     *
     * @param endpoint - the url of the WSMAN service in the format https://machine:5986/wsman
     * @param authenticationScheme - one of Basic, NTLM, Kerberos. Default is NTLM (with Negotiate).
     * 
     * @deprecated since 0.6.0. Use {@link #builder(URL)} and {@link Builder#authenticationScheme(String)}.
     */
    @Deprecated
    public static Builder builder(URL endpoint, String authenticationScheme) {
        return new Builder(endpoint, authenticationScheme);
    }

    /**
     * Create a WinRmClient builder
     *
     * @param endpoint - the url of the WSMAN service in the format https://machine:5986/wsman
     * @param authenticationScheme - one of Basic, NTLM, Kerberos. Default is NTLM (with Negotiate).
     * 
     * @deprecated since 0.5.0. Use {@link #builder(String)} and {@link Builder#authenticationScheme(String)}.
     */
    @Deprecated
    public static Builder builder(String endpoint, String authenticationScheme) {
        return new Builder(endpoint, authenticationScheme);
    }

    /**
     * @deprecated since 0.6.0. Use {@link WinRmClientBuilder} instead.
     */
    @Deprecated
    public static class Builder extends WinRmClientBuilder {
        /** @deprecated since 0.6.0; will change to private */
        @Deprecated
        public static final Long DEFAULT_OPERATION_TIMEOUT = 60l * 1000l;

        /** @deprecated since 0.6.0. Use {@link WinRmClient#builder(URL, String)} instead. */
        @Deprecated
        public Builder(URL endpoint, String authenticationScheme) {
            this(endpoint);
            authenticationScheme(authenticationScheme);
        }

        /** @deprecated since 0.6.0. Use {@link WinRmClient#builder(String, String)} instead. */
        public Builder(String endpoint, String authenticationScheme) {
            this(WinRmClientBuilder.toUrlUnchecked(checkNotNull(endpoint, "endpoint")),
                    checkNotNull(authenticationScheme, "authenticationScheme"));
        }

        Builder(String endpoint) {
            super(endpoint);
        }

        Builder(URL endpoint) {
            super(endpoint);
        }
    }

    WinRmClient(WinRmClientBuilder builder) {
        this.workingDirectory = builder.workingDirectory;
        this.locale = builder.locale;
        this.operationTimeout = toDuration(builder.operationTimeout);
        this.environment = builder.environment;

        if (builder.context != null) {
            this.context = builder.context;
            this.cleanupContext = false;
        } else {
            this.context = WinRmClientContext.newInstance();
            this.cleanupContext = true;
        }

        WinRm service = getService(builder);
        retryingHandler = new RetryingProxyHandler(service, builder.retriesForConnectionFailures);
        this.winrm = (WinRm) Proxy.newProxyInstance(WinRm.class.getClassLoader(),
                new Class[] {WinRm.class, BindingProvider.class},
                retryingHandler);
    }

    /** 
     * @deprecated since 0.6.0. Re-build the client for a new operation timeout.
     * Note that the {@code receiveTimeout} is not changed.
     * {@code operationTimeout} is not a command time out but the polling
     * timeout so doesn't make much sense to change it mid-use.
     */
    @Deprecated
    public void setOperationTimeout(long timeout) {
        this.operationTimeout = toDuration(timeout);
    }

    private WinRm getService(WinRmClientBuilder builder) {
        WinRm service = WinRmFactory.newInstance(context.getBus());
        initializeClientAndService(service, builder);
        return service;
    }

    /**
     * @deprecated since 0.6.0. Use {@link #createShell()} and {@link ShellCommand#execute(String, Writer, Writer)} instead.
     */
    @Deprecated
    public int command(String cmd, Writer out, Writer err) {
        return initInstanceShell().execute(cmd, out, err);
    }

    /** @deprecated since 0.6.0. Implementation detail, access will be removed in future versions. */
    @Deprecated
    public int getNumberOfReceiveCalls() {
        if (shellCommand == null) {
            return 0;
        } else {
            return shellCommand.getNumberOfReceiveCalls();
        }
    }

    private static void initializeClientAndService(WinRm winrm, WinRmClientBuilder builder) {
        String endpoint = builder.endpoint.toExternalForm();
        String authenticationScheme = builder.authenticationScheme;
        String username = builder.username;
        String password = builder.password;
        String domain = builder.domain;
        boolean disableCertificateChecks = builder.disableCertificateChecks;
        HostnameVerifier hostnameVerifier = builder.hostnameVerifier;
<<<<<<< HEAD
        SSLSocketFactory sslSocketFactory = builder.sslSocketFactory;
=======
        SSLContext sslContext = builder.sslContext;
>>>>>>> a172a58a
        long receiveTimeout;
        if (builder.receiveTimeout != null) {
            receiveTimeout = builder.receiveTimeout;
        } else {
            receiveTimeout = operationToReceiveTimeout(builder.operationTimeout);
        }

        Client client = ClientProxy.getClient(winrm);
        ServiceInfo si = client.getEndpoint().getEndpointInfo().getService();
        
        // when client.command is executed if doclit.bare is not set then this exception occurs:
        // Unexpected element {http://schemas.microsoft.com/wbem/wsman/1/windows/shell}CommandResponse found.
        // Expected {http://schemas.dmtf.org/wbem/wsman/1/wsman.xsd}CommandResponse
        si.setProperty("soap.force.doclit.bare", true);
//        si.setProperty("soap.no.validate.parts", true);

        BindingProvider bp = (BindingProvider)winrm;
        
        @SuppressWarnings("rawtypes")
        List<Handler> handlerChain = Arrays.<Handler>asList(new StripShellResponseHandler());
        bp.getBinding().setHandlerChain(handlerChain);

        Policy policy = new Policy();
        policy.addAssertion(new PrimitiveAssertion(MetadataConstants.USING_ADDRESSING_2004_QNAME));
        bp.getRequestContext().put(PolicyConstants.POLICY_OVERRIDE, policy);

        bp.getRequestContext().put(BindingProvider.ENDPOINT_ADDRESS_PROPERTY, endpoint);

        switch (authenticationScheme) {
            case AuthSchemes.BASIC:
                bp.getRequestContext().put(BindingProvider.USERNAME_PROPERTY, username);
                bp.getRequestContext().put(BindingProvider.PASSWORD_PROPERTY, password);
                break;
            case AuthSchemes.NTLM: case AuthSchemes.KERBEROS:
                Credentials creds = new NTCredentials(username, password, null, domain);

                Registry<AuthSchemeProvider> authSchemeRegistry = RegistryBuilder.<AuthSchemeProvider>create()
                        .register(AuthSchemes.BASIC, new BasicSchemeFactory())
                        .register(AuthSchemes.SPNEGO,
                                authenticationScheme.equals(AuthSchemes.NTLM) ? new SpNegoNTLMSchemeFactory() : new SPNegoSchemeFactory())
                        .register(AuthSchemes.KERBEROS, new KerberosSchemeFactory())//
                        .build();

                bp.getRequestContext().put(Credentials.class.getName(), creds);
                bp.getRequestContext().put("http.autoredirect", true);
                bp.getRequestContext().put(AuthSchemeProvider.class.getName(), authSchemeRegistry);

                AsyncHTTPConduit httpClient = (AsyncHTTPConduit) client.getConduit();

                if (disableCertificateChecks) {
                    TLSClientParameters tlsClientParameters = new TLSClientParameters();
                    tlsClientParameters.setDisableCNCheck(true);
                    tlsClientParameters.setTrustManagers(new TrustManager[]{new X509TrustManager() {
                        @Override
                        public void checkClientTrusted(X509Certificate[] x509Certificates, String s) throws CertificateException {

                        }

                        @Override
                        public void checkServerTrusted(X509Certificate[] x509Certificates, String s) throws CertificateException {

                        }

                        @Override
                        public X509Certificate[] getAcceptedIssuers() {
                            return new X509Certificate[0];
                        }
                    }});
                    httpClient.setTlsClientParameters(tlsClientParameters);
                }
<<<<<<< HEAD
                if (hostnameVerifier != null || sslSocketFactory != null) {
                	TLSClientParameters tlsClientParameters = new TLSClientParameters();
                	tlsClientParameters.setHostnameVerifier(hostnameVerifier);
                	tlsClientParameters.setSSLSocketFactory(sslSocketFactory);
=======
                if (hostnameVerifier != null || sslContext != null) {
                	TLSClientParameters tlsClientParameters = new TLSClientParameters();
                	tlsClientParameters.setHostnameVerifier(hostnameVerifier);
                	tlsClientParameters.setSslContext(sslContext);
>>>>>>> a172a58a
                	httpClient.setTlsClientParameters(tlsClientParameters);
                }
                HTTPClientPolicy httpClientPolicy = new HTTPClientPolicy();
                httpClientPolicy.setAllowChunking(false);
                httpClientPolicy.setReceiveTimeout(receiveTimeout);

                httpClient.setClient(httpClientPolicy);
                httpClient.getClient().setAutoRedirect(true);
                break;
            default:
                throw new UnsupportedOperationException("No such authentication scheme " + authenticationScheme);
        }
    }

    /**
     * Creates a Shell resource on the server, available for executing commands through the {@link ShellCommand} object.
     * {@link ShellCommand#close()} the returned object after usage.
     */
    public ShellCommand createShell() {
        final Shell shell = new Shell();
        shell.getInputStreams().add("stdin");
        shell.getOutputStreams().add("stdout");
        shell.getOutputStreams().add("stderr");
        if (workingDirectory != null) {
            shell.setWorkingDirectory(workingDirectory);
        }
        if (environment != null && !environment.isEmpty()) {
            EnvironmentVariableList env = new EnvironmentVariableList();
            List<EnvironmentVariable> vars = env.getVariable();
            for (Entry<String, String> entry : environment.entrySet()) {
                EnvironmentVariable var = new EnvironmentVariable();
                var.setName(entry.getKey());
                var.setValue(entry.getValue());
                vars.add(var);
            }
            shell.setEnvironment(env);
        }

        final OptionSetType optSetCreate = new OptionSetType();
        OptionType optNoProfile = new OptionType();
        optNoProfile.setName("WINRS_NOPROFILE");
        optNoProfile.setValue("FALSE");
        optSetCreate.getOption().add(optNoProfile);
        OptionType optCodepage = new OptionType();
        optCodepage.setName("WINRS_CODEPAGE");
        optCodepage.setValue("437");
        optSetCreate.getOption().add(optCodepage);

        ResourceCreated resourceCreated = winrm.create(shell, RESOURCE_URI, MAX_ENVELOPER_SIZE, operationTimeout, locale, optSetCreate);
        String shellId = getShellId(resourceCreated);

        return new ShellCommand(winrm, shellId, operationTimeout, locale);
    }

    private static String getShellId(ResourceCreated resourceCreated) {
        XPath xpath = XPathFactory.newInstance().newXPath();
        for (Element el : resourceCreated.getAny()) {
            String shellId;
            try {
                shellId = xpath.evaluate("//*[local-name()='Selector' and @Name='ShellId']", el);
            } catch (XPathExpressionException e) {
                throw new IllegalStateException(e);
            }
            if (shellId != null && !shellId.isEmpty()) {
                return shellId;
            }
        }
        throw new IllegalStateException("Shell ID not fount in " + resourceCreated);
    }

    /**
     * @deprecated since 0.6.0. Use {@link ShellCommand#close()} instead.
     */
    @Deprecated
    public void disconnect() {
        if (context == null) return;
        boolean isBusRunning = context.getBus().getState() != BusState.SHUTDOWN;
        if (!isBusRunning) return;
        try {
            ShellCommand oldShellCmd = cleanupInstanceShell();
            if (oldShellCmd != null) {
                oldShellCmd.close();
            }
        } finally {
            if (cleanupContext) {
                context.getBus().shutdown(true);
            }
        }
    }

    @Override
    public void close() {
        if (context == null) return;
        boolean isBusRunning = context.getBus().getState() != BusState.SHUTDOWN;
        if (isBusRunning && cleanupContext) {
            context.getBus().shutdown(true);
        }
    }

    private synchronized ShellCommand initInstanceShell() {
        if (shellCommand == null) {
            shellCommand = createShell();
        }
        return shellCommand;
    }

    private synchronized ShellCommand cleanupInstanceShell() {
        ShellCommand cmd = shellCommand;
        shellCommand = null;
        return cmd;
    }

    private static long operationToReceiveTimeout(long operationTimeout) {
        return operationTimeout + 60l * 1000l;
    }

    private static String toDuration(long operationTimeout) {
        BigDecimal bdMs = BigDecimal.valueOf(operationTimeout);
        BigDecimal bdSec = bdMs.divide(BigDecimal.valueOf(1000));
        DecimalFormat df = new DecimalFormat("PT#.###S", new DecimalFormatSymbols(java.util.Locale.ROOT));
        return df.format(bdSec);
    }

    public static <T> T checkNotNull(T check, String msg) {
        if (check == null) {
            throw new NullPointerException(msg);
        }
        return check;
    }

}<|MERGE_RESOLUTION|>--- conflicted
+++ resolved
@@ -14,11 +14,8 @@
 import java.util.Map.Entry;
 
 import javax.net.ssl.HostnameVerifier;
-<<<<<<< HEAD
 import javax.net.ssl.SSLSocketFactory;
-=======
 import javax.net.ssl.SSLContext;
->>>>>>> a172a58a
 import javax.net.ssl.TrustManager;
 import javax.net.ssl.X509TrustManager;
 import javax.xml.ws.BindingProvider;
@@ -219,11 +216,8 @@
         String domain = builder.domain;
         boolean disableCertificateChecks = builder.disableCertificateChecks;
         HostnameVerifier hostnameVerifier = builder.hostnameVerifier;
-<<<<<<< HEAD
         SSLSocketFactory sslSocketFactory = builder.sslSocketFactory;
-=======
         SSLContext sslContext = builder.sslContext;
->>>>>>> a172a58a
         long receiveTimeout;
         if (builder.receiveTimeout != null) {
             receiveTimeout = builder.receiveTimeout;
@@ -294,17 +288,11 @@
                     }});
                     httpClient.setTlsClientParameters(tlsClientParameters);
                 }
-<<<<<<< HEAD
-                if (hostnameVerifier != null || sslSocketFactory != null) {
+                if (hostnameVerifier != null || sslSocketFactory != null || sslContext != null) {
                 	TLSClientParameters tlsClientParameters = new TLSClientParameters();
                 	tlsClientParameters.setHostnameVerifier(hostnameVerifier);
                 	tlsClientParameters.setSSLSocketFactory(sslSocketFactory);
-=======
-                if (hostnameVerifier != null || sslContext != null) {
-                	TLSClientParameters tlsClientParameters = new TLSClientParameters();
-                	tlsClientParameters.setHostnameVerifier(hostnameVerifier);
                 	tlsClientParameters.setSslContext(sslContext);
->>>>>>> a172a58a
                 	httpClient.setTlsClientParameters(tlsClientParameters);
                 }
                 HTTPClientPolicy httpClientPolicy = new HTTPClientPolicy();
